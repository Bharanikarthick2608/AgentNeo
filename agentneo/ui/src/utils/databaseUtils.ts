--- conflicted
+++ resolved
@@ -483,8 +483,6 @@
     };
 };
 
-<<<<<<< HEAD
-
 export const fetchEvaluationData = async (projectId: number, traceId: string | null): Promise<any[]> => {
     await initDatabase();
   
@@ -535,7 +533,7 @@
   
     return [];
   };
-=======
+
 export const fetchTracesForProject = async (projectId: number): Promise<{ id: string; name: string }[]> => {
     await initDatabase();
 
@@ -710,5 +708,4 @@
     console.log('Fetched edges:', edges);
 
     return { nodes, edges };
-};
->>>>>>> 14714e34
+};